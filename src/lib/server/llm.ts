import { PUBLIC_ANTHROPIC_KEY } from "$env/static/public";
import Anthropic from "@anthropic-ai/sdk";
import type { Tool } from "@anthropic-ai/sdk/resources/index";


const client = new Anthropic({
	apiKey: PUBLIC_ANTHROPIC_KEY,
});

<<<<<<< HEAD
const MODEL = "claude-3-7-sonnet-20250219";

const BASE_PROMPT =
  "You are a helpful assistant tasked to analyze and compile a report of machine learning experiments.";

const TEXT_PROMPT = `${BASE_PROMPT} Output well structured text-only markdown.`;

const STRUCTURED_PROMPT = `${BASE_PROMPT} Output well structured JSON.`;

export const generateText = async (prompt: string) => {
  const msg = await client.messages.create({
    model: MODEL,
    max_tokens: 1024,
    messages: [{ role: "user", content: prompt }],
    system: TEXT_PROMPT,
  });
  console.log(msg);
  return msg.content[0].text;
};

export const generateJSON = async (prompt: string) => {
  const msg = await client.messages.create({
    model: MODEL,
    max_tokens: 1024,
    messages: [{ role: "user", content: prompt }],
    system: STRUCTURED_PROMPT,
  });
  console.log(msg);
  return msg.content[0].text;
=======
const PROMPT =
	"You are a helpful assistant tasked to analyze and compile a report of machine learning experiments. Output well structured text-only markdown.";

export const generateText = async (prompt: string) => {
	const msg = await client.messages.create({
		model: "claude-3-7-sonnet-20250219",
		max_tokens: 1024,
		messages: [{ role: "user", content: prompt }],
		system: PROMPT,
	});
	console.log(msg);
	return msg.content[0].text;
>>>>>>> 4f7295a8
};<|MERGE_RESOLUTION|>--- conflicted
+++ resolved
@@ -7,7 +7,6 @@
 	apiKey: PUBLIC_ANTHROPIC_KEY,
 });
 
-<<<<<<< HEAD
 const MODEL = "claude-3-7-sonnet-20250219";
 
 const BASE_PROMPT =
@@ -37,18 +36,4 @@
   });
   console.log(msg);
   return msg.content[0].text;
-=======
-const PROMPT =
-	"You are a helpful assistant tasked to analyze and compile a report of machine learning experiments. Output well structured text-only markdown.";
-
-export const generateText = async (prompt: string) => {
-	const msg = await client.messages.create({
-		model: "claude-3-7-sonnet-20250219",
-		max_tokens: 1024,
-		messages: [{ role: "user", content: prompt }],
-		system: PROMPT,
-	});
-	console.log(msg);
-	return msg.content[0].text;
->>>>>>> 4f7295a8
 };