--- conflicted
+++ resolved
@@ -3,8 +3,6 @@
 import type { ExperimentAndMetrics } from "$lib/types";
 import { formatExperimentForLLM } from "$lib/server/analysis/prompts";
 
-<<<<<<< HEAD
-=======
 /**
  * Formats experiment and metrics data for LLM analysis, grouping metrics by name
  * @param data The experiment and metrics data
@@ -125,7 +123,7 @@
 
 	return formattedText;
 }
->>>>>>> 4f7295a8
+
 export async function GET({ params: { slug } }: { params: { slug: string } }) {
 	const experiment = (await getExperimentAndMetrics(
 		slug,
